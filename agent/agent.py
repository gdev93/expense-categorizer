# agent.py
import json
import os
import re
from dataclasses import dataclass
from typing import Any
<<<<<<< HEAD

try:
    from google import genai
except ImportError:
    try:
        from google import generativeai as genai
    except ImportError as e:
        raise ImportError(
            "Google Generative AI package not found. "
            "Please install it with: pip install google-generativeai"
        ) from e
=======
from google import genai
>>>>>>> eb8ad799


def get_api_key() -> str:
    """Get API key from environment variable"""
    api_key = os.getenv('GEMINI_API_KEY', 'AIzaSyC7hR3okrohJCmAU_mgx3KSIeU8S2POjt4')
    if not api_key:
        raise ValueError(
            "❌ GEMINI_API_KEY environment variable not set.\n"
            "Get your key from: https://aistudio.google.com/app/apikey\n"
            "Then run: export GEMINI_API_KEY='your-key-here'"
        )
    return api_key


def call_gemini_api(prompt: str, client: genai.Client) -> str:
    """Make request to Gemini API using the new SDK"""
    try:
        config = genai.types.GenerateContentConfig(
            temperature=0.1,
        )
        response = client.models.generate_content(
            model='gemini-2.5-flash-lite',
            contents=prompt,
            config=config
        )

        return response.text

    except Exception as e:
        raise Exception(f"API request failed: {e}")


def parse_json_array(response_text: str) -> list[dict]:
    """Parse JSON array response from LLM"""
    try:
        cleaned_text = response_text.strip()

        # Remove markdown formatting
        if cleaned_text.startswith("```json"):
            cleaned_text = cleaned_text[7:]
        if cleaned_text.startswith("```"):
            cleaned_text = cleaned_text[3:]
        if cleaned_text.endswith("```"):
            cleaned_text = cleaned_text[:-3]

        cleaned_text = cleaned_text.strip()

        # Find JSON array boundaries
        start_bracket = cleaned_text.find("[")
        if start_bracket == -1:
            raise ValueError("No opening bracket found - expected JSON array")

        bracket_count = 0
        last_valid_pos = -1

        for i in range(start_bracket, len(cleaned_text)):
            if cleaned_text[i] == '[':
                bracket_count += 1
            elif cleaned_text[i] == ']':
                bracket_count -= 1
                if bracket_count == 0:
                    last_valid_pos = i + 1
                    break

        if last_valid_pos == -1:
            raise ValueError("No matching closing bracket found - JSON array appears truncated")

        json_text = cleaned_text[start_bracket:last_valid_pos]
        result = json.loads(json_text)

        if not isinstance(result, list):
            raise ValueError("Expected JSON array, got object instead")

        return result

    except json.JSONDecodeError as e:
        raise ValueError(f"Invalid JSON response: {e}")


def parse_llm_response_json(llm_response_text: str) -> dict[str, Any]:
    """
    Safely extracts and parses a JSON string embedded within a markdown code block
    (```json ... ```) from the LLM's response.

    Args:
        llm_response_text: The full string response from the LLM agent.

    Returns:
        A dictionary representing the parsed JSON object, or an empty dictionary
        if parsing fails.
    """

    # Use a regular expression to find the JSON content inside the markdown block
    json_match = re.search(r"```json\s*(.*?)\s*```", llm_response_text, re.DOTALL)

    if not json_match:
        print("Error: Could not find JSON content inside ```json ... ``` block.")
        return {}

    # Extract the raw JSON string
    raw_json_string = json_match.group(1)

    # Clean the string: remove common LLM artifacts like backticks or extra whitespace
    raw_json_string = raw_json_string.strip()

    try:
        # Parse the JSON string into a Python dictionary
        parsed_data = json.loads(raw_json_string)
        return parsed_data

    except json.JSONDecodeError as e:
        print(f"Error: Failed to decode JSON. Check for malformed data.")
        print(f"JSON Error: {e}")
        print(f"Problematic string: {raw_json_string}")
        return {}


@dataclass
class TransactionCategorization:
    """Structured result for a single transaction categorization"""
    transaction_id: str
    date: str
    category: str
    merchant: str
    amount: float
    original_amount: str
    description: str
    applied_user_rule: str | None = None
    failure: str | None = None
    raw_data: dict[str, Any] = None

    @classmethod
    def from_dict(cls, data: dict) -> 'TransactionCategorization':
        """Create instance from dictionary"""
        return cls(
            transaction_id=data.get("transaction_id", ""),
            date=data.get("date", ""),
            category=data.get("category", ""),
            merchant=data.get("merchant", ""),
            amount=data.get("amount", 0.0),
            original_amount=data.get("original_amount", ""),
            description=data.get("description", ""),
            applied_user_rule=data.get("applied_user_rule"),
            failure=data.get("failure"),
            raw_data=data
        )


@dataclass
class AgentTransactionUpload:
    transaction_id: int
    raw_text: dict[str, Any]


class ExpenseCategorizerAgent:
    """Agent for categorizing expense transactions using LLM"""

    def __init__(self, api_key: str | None = None, user_rules: list[str] | None = None,
                 available_categories: list[str] | None = None):
        """
        Args:
            api_key: Gemini API key (optional, will try env var)
            user_rules: list of strict user-defined categorization rules
            available_categories: list of available categories
        """
        self.api_key = api_key or get_api_key()
        self.client = genai.Client(api_key=self.api_key)
        self.available_categories = available_categories or []
        self.user_rules = user_rules or []

    def build_batch_prompt(self, batch: list[AgentTransactionUpload]) -> str:
        """Costruisce il prompt per un batch di transazioni"""

        # Formatta le transazioni
        transactions_text = ""
        for i, tx in enumerate(batch, 1):
            transactions_text += f"{i}. TRANSACTION_ID: {tx.transaction_id}\n"
            transactions_text += "   RAW DATA:\n"
            for column, value in tx.raw_text.items():
                if column != 'id':
                    # Tronca i valori molto lunghi
                    display_value = str(value)[:200] + "..." if len(str(value)) > 200 else value
                    transactions_text += f"   - {column}: {column}: {display_value}\n"
            transactions_text += "\n"

        # Costruisce la sezione delle regole utente
        user_rules_section = ""

        # ------------------- REGOLA CRITICA: IGNORARE I SALDI -------------------
        critical_rules = [
            "IGNORA transazioni la cui descrizione contiene 'Saldo iniziale' o 'Saldo finale'. Non devono essere categorizzate e non devono apparire nell'output JSON.",
            # NUOVA REGOLA CRITICA: IGNORA ANCHE LE ENTRATE/RICAVI
            "IGNORA transazioni che sono Accrediti (denaro IN) o con importo positivo. Non devono essere categorizzate e non devono apparire nell'output JSON. Il tuo compito è solo categorizzare le SPESE (USCITE).",
        ]

        # Aggiunge le regole utente dinamiche
        dynamic_user_rules = [f"{i}. {rule}" for i, rule in enumerate(self.user_rules, 1)]

        all_user_rules = critical_rules + dynamic_user_rules

        if all_user_rules:
            user_rules_section = """
    ═══════════════════════════════════════════════════════════════════
    ⚠️  REGOLE UTENTE - PRIORITÀ ASSOLUTA - DEVONO ESSERE APPLICATE  ⚠️
    ═══════════════════════════════════════════════════════════════════

    QUESTE REGOLE SONO OBBLIGATORIE E SOVRASCRIVONO OGNI ALTRA LOGICA.

    """
            # Formatta le regole critiche e le regole utente
            user_rules_section += "\n".join(all_user_rules)

            user_rules_section += """
    ⚠️ CRITICO: Se UNA QUALSIASI transazione corrisponde a una regola utente (incluse le regole IGNORA), DEVI applicarla.
    Le regole utente hanno PRIORITÀ ASSOLUTA su tutto il resto.

    """

        # Formatta le categorie disponibili con struttura chiara
        categories_formatted = "\n".join([f"  • {cat}" for cat in self.available_categories if cat != 'not_expense'])

        return f"""Sei un assistente IA specializzato nella categorizzazione delle **spese** bancarie italiane.

    {user_rules_section}

    ═══════════════════════════════════════════════════════
    ⚠️⚠️⚠️ REQUISITO CATEGORIA STRETTO ⚠️⚠️⚠️
    ═══════════════════════════════════════════════════════

    DEVI usare SOLO categorie da questa ESATTA lista qui sotto.
    DEVI ASSOLUTAMENTE trovare una corrispondenza con la categoria più probabile.
    NON creare nuove categorie.
    NON usare variazioni o nomi simili.
    **TUTTE le categorie devono essere in ITALIANO.**

    CATEGORIE CONSENTITE (SOLO NOMI ESATTI - IN ITALIANO):
    {categories_formatted}

    REGOLE DI CORRISPONDENZA CATEGORIA:
    • Usa il nome ESATTO della categoria come mostrato sopra

    ⚠️ CRITICO: **NON DEVI USARE "Uncategorized".** DEVI assegnare la categoria più probabile basandoti sulla descrizione.
    NON inventare MAI un nuovo nome di categoria non presente nella lista sopra.

    ═══════════════════════════════════════════════════════
    ISTRUZIONI PRINCIPALI (ORDINE DI PRIORITÀ):
    ═══════════════════════════════════════════════════════

    1. CHECK USER RULES FIRST - **APPLICA LA REGOLA "IGNORA" PER I SALDI E GLI ACCREDITI.**
    2. Analizza ogni transazione rimanente (che saranno solo SPESE).
    3. Categorizza ogni transazione SPESA usando SOLO le categorie consentite sopra, trovando sempre la corrispondenza più probabile.
    4. Estrai il nome del commerciante e tutti i campi obbligatori.

    ═══════════════════════════════════════════════════════
    ⚠️⚠️⚠️ CAMPI OBBLIGATORI - DEVONO ESSERE ESTRATTI PER OGNI TRANSAZIONE ⚠️⚠️⚠️
    ═══════════════════════════════════════════════════════

    DEVI estrarre questi 5 campi per OGNI transazione di SPESA, indipendentemente dal formato CSV o dai nomi delle colonne:

    ┌─────────────────────────────────────────────────────┐
    │ 1. DATE (DATA) (OBBLIGATORIO)                       │
    └─────────────────────────────────────────────────────┘

       DOVE TROVARLO:
       • Cerca in QUALSIASI campo contenente: "data", "date", "valuta", "contabile", "operazione"
       • Intestazioni Italiane comuni: "Data", "Data valuta", "Data contabile", "DATA VALUTA", "DATA CONTABILE"

       FORMATO: **MANTIENI IL FORMATO ORIGINALE ESATTO** così come appare nei dati

       ⚠️ CRITICO: NON convertire o riformattare la data. Preserva ESATTAMENTE il formato originale.
       • Se la data è "15/10/2025" → usa "15/10/2025"
       • Se la data è "2025-10-15" → usa "2025-10-15"
       • Se la data è "15/10/25" → usa "15/10/25"

       STRATEGIA DI ESTRAZIONE:
       • Se esistono più date, preferisci "Data valuta" rispetto a "Data contabile".
       • Il formato italiano è di solito GG/MM/AAAA - converti in YYYY-MM-DD

       FALLBACK: Se non viene trovata alcuna data, usa la data corrente.

    ┌─────────────────────────────────────────────────────┐
    │ 2. AMOUNT (IMPORTO) (OBBLIGATORIO)                  │
    └─────────────────────────────────────────────────────┘

       DOVE TROVARLO:
       • Cerca in QUALSIASI campo contenente: "importo", "amount", "movimento", "uscite", "entrate", "dare", "avere"

       FORMATO: Numero decimale positivo (es. 45.50)

       STRATEGIA DI ESTRAZIONE:
       • **AMOUNT FINALE ESTRATTO:** Il valore numerico nel campo "amount" del JSON DEVE SEMPRE essere POSITIVO (valore assoluto).
       • Il formato italiano usa la virgola per i decimali: "45,50" → converti in 45.50

       FALLBACK: Se non viene trovato alcun importo, usa 0.00.

    ┌──────────────────────────────────────────────────────┐
    │ 3. ORIGINAL_AMOUNT (IMPORTO ORIGINALE) (OBBLIGATORIO)│
    └──────────────────────────────────────────────────────┘

       La rappresentazione ESATTA della stringa così come appare nei dati, mantenendo il segno originale (che dovrebbe essere negativo o senza segno ma associato a USCITE).

       NON modificare o riformattare - preserva esattamente la stringa originale.

    ┌────────────────────────────────────────────────────────────┐
    │ 4. MERCHANT (COMMERCIANTE) (OBBLIGATORIO) - CAMPO CRITICO  │
    └────────────────────────────────────────────────────────────┘

       DOVE TROVARLO:
       • Cerca in TUTTI i campi: "Causale", "Descrizione", "Concetto", "Descrizione operazione", "Osservazioni", "Note" e simili.

       STRATEGIA DI ESTRAZIONE:
       • Per pagamenti con carta, estrai il nome del commerciante (es. "ESSELUNGA").
       • IMPORTANTE: Se nella descrizione ci sono Addebiti o SDD, estrai il nome dell' ordinante/creditore, evita assolutamente il debitore. 
       • Rimuovi: "S.p.A.", "SRL", "presso", numeri di carta, codici.

       VALORI DI FALLBACK:
       • Bonifico bancario senza beneficiario → "Bonifico"
       • Prelievo bancomat → "Prelievo"

    ┌─────────────────────────────────────────────────────┐
    │ 5. DESCRIPTION (DESCRIZIONE) (OBBLIGATORIO)         │
    └─────────────────────────────────────────────────────┘

       La descrizione è solitamente un campo contente una string che spiega la transazione.

       STRATEGIA:
       • Usare direttamente la stringa
       • NON aggiungere dettagli

       ⚠️ NON lasciare MAI la descrizione vuota.

    ═══════════════════════════════════════════════════════
    GESTIONE DEI FALLIMENTI
    ═══════════════════════════════════════════════════════

    Se la categorizzazione è *estremamente* incerta:
    • **NON USARE** "Uncategorized", "Unkwown" eccetera.
    • **USA IL CAMPO FAILURE** .
    Se il commerciante non è possibile da individuare:
    • **NON USARE** "Unkwown" o simili.
    • **USA IL CAMPO FAILURE** .

    IMPORTANTE: DEVI comunque estrarre date, amount, original_amount, e description.

    Il seguente è un esempio di fallimento:
    {{
        "transaction_id": "1201",
        "date": "2025-10-14",
        "category": "null",
        "merchant": "Negozio di Gianna",
        "amount": 12.50,
        "original_amount": "-12,50",
        "description": "Operazione Mastercard presso Negozio di Gianna"
        "failure": true
      }}

    ═══════════════════════════════════════════════════════
    OUTPUT FORMAT
    ═══════════════════════════════════════════════════════

    Restituisci SOLO un array JSON con oggetti di categorizzazione.
    **DEVI ESCLUDERE DALL'OUTPUT JSON LE TRANSAZIONI CHE CORRISPONDONO ALLA REGOLA "IGNORA SALDI E ACCREDITI".**
    NON includere oggetti wrapper o testo esplicativo.
    Restituisci l'array JSON direttamente.

    FORMATO (Le categorie devono essere in ITALIANO):
    [
      {{
        "transaction_id": "1200",
        "date": "2025-10-15",
        "category": "Alimentari",
        "merchant": "ESSELUNGA",
        "amount": 161.32,
        "original_amount": "-161,32",
        "description": "Addebito SDD CORE Esselunga S.p.A. ADDEB.FIDATY ORO",
        "applied_user_rule": null,
        "failure": False
      }},
      {{
        "transaction_id": "1201",
        "date": "2025-10-14",
        "category": "Ristoranti e Bar",
        "merchant": "FRAGESA",
        "amount": 46.50,
        "original_amount": "-46,50",
        "description": "Operazione Mastercard presso FRAGESA SRL"
      }}
    ]

    ═══════════════════════════════════════════════════════
    TRANSAZIONI DA ANALIZZARE:
    ═══════════════════════════════════════════════════════

    {transactions_text}

    ═══════════════════════════════════════════════════════
    CHECKLIST FINALE PRIMA DI RISPONDERE:
    ═══════════════════════════════════════════════════════

    ✓ Ho controllato prima le regole utente, **inclusa la regola IGNORA SALDI e ACCREDITI**?
    ✓ Ho **escluso Saldi e Accrediti** dal JSON finale?
    ✓ OGNI transazione restante (solo spese) ha i 5 campi obbligatori estratti?
    ✓ Ho ASSOLUTAMENTE EVITATO "Uncategorized"?
    ✓ La categoria è della lista ESATTA consentita (e in ITALIANO)?
    ✓ La mia risposta è SOLO l'array JSON (senza markdown, senza testo)?

    RISPONDI SOLO CON L'ARRAY JSON:"""

    def process_batch(self, batch: list[AgentTransactionUpload]) -> list[TransactionCategorization]:
        """
        Process a single batch through LLM and deserialize into structured objects.

        Args:
            batch: list of transactions with 'id' and raw data

        Returns:
            list[TransactionCategorization]: Array of categorization objects
        """
        try:
            print(f"👀 Analyzing batch with length {len(batch)}...")
            # Build prompt
            prompt = self.build_batch_prompt(batch)

            # Send to API using new SDK
            response_text = call_gemini_api(prompt, self.client)

            # Parse JSON array response
            categorizations_data = parse_json_array(response_text)

            # Deserialize into structured objects
            categorizations = [
                TransactionCategorization.from_dict(item)
                for item in categorizations_data
            ]

            # Log completion
            expense_count = len([c for c in categorizations if c.category != "not_expense"])
            print(f"✅ Analysis completed: {expense_count}/{len(batch)} expenses categorized! 🔥🔥")

            return categorizations

        except Exception as e:
            print(f"❌ Analysis failed: {str(e)}")
            return []
        """
        Sei un assistente IA specializzato nella categorizzazione delle **spese** bancarie italiane.

    
    ═══════════════════════════════════════════════════════════════════
    ⚠️  REGOLE UTENTE - PRIORITÀ ASSOLUTA - DEVONO ESSERE APPLICATE  ⚠️
    ═══════════════════════════════════════════════════════════════════

    QUESTE REGOLE SONO OBBLIGATORIE E SOVRASCRIVONO OGNI ALTRA LOGICA.

    IGNORA transazioni la cui descrizione contiene 'Saldo iniziale' o 'Saldo finale'. Non devono essere categorizzate e non devono apparire nell'output JSON.
IGNORA transazioni che sono Accrediti (denaro IN) o con importo positivo. Non devono essere categorizzate e non devono apparire nell'output JSON. Il tuo compito è solo categorizzare le SPESE (USCITE).
1. Tutte le operazioni che riguardano Paypal, o che compare in qualunque forma il Paypal, verranno categorizzate in Trasporti
2. Tutte le operazioni che riguardano Retitalia, o che compare in qualunque forma il Retitalia, verranno categorizzate in Carburante
3. Tutte le operazioni che riguardano Yada energia, o che compare in qualunque forma il Yada energia, verranno categorizzate in Bollette
4. Tutte le operazioni che riguardano Aida Pedretti, o che compare in qualunque forma il Aida Pedretti, verranno categorizzate in Affitto
    ⚠️ CRITICO: Se UNA QUALSIASI transazione corrisponde a una regola utente (incluse le regole IGNORA), DEVI applicarla.
    Le regole utente hanno PRIORITÀ ASSOLUTA su tutto il resto.

    

    ═══════════════════════════════════════════════════════
    ⚠️⚠️⚠️ REQUISITO CATEGORIA STRETTO ⚠️⚠️⚠️
    ═══════════════════════════════════════════════════════

    DEVI usare SOLO categorie da questa ESATTA lista qui sotto.
    DEVI ASSOLUTAMENTE trovare una corrispondenza con la categoria più probabile.
    NON creare nuove categorie.
    NON usare variazioni o nomi simili.
    **TUTTE le categorie devono essere in ITALIANO.**

    CATEGORIE CONSENTITE (SOLO NOMI ESATTI - IN ITALIANO):
      • Affitto
  • Bollette
  • Carburante
  • Trasporti

    REGOLE DI CORRISPONDENZA CATEGORIA:
    • Usa il nome ESATTO della categoria come mostrato sopra
    
    ⚠️ CRITICO: **NON DEVI USARE "Uncategorized".** DEVI assegnare la categoria più probabile basandoti sulla descrizione.
    NON inventare MAI un nuovo nome di categoria non presente nella lista sopra.

    ═══════════════════════════════════════════════════════
    ISTRUZIONI PRINCIPALI (ORDINE DI PRIORITÀ):
    ═══════════════════════════════════════════════════════

    1. CHECK USER RULES FIRST - **APPLICA LA REGOLA "IGNORA" PER I SALDI E GLI ACCREDITI.**
    2. Analizza ogni transazione rimanente (che saranno solo SPESE).
    3. Categorizza ogni transazione SPESA usando SOLO le categorie consentite sopra, trovando sempre la corrispondenza più probabile.
    4. Estrai il nome del commerciante e tutti i campi obbligatori.

    ═══════════════════════════════════════════════════════
    ⚠️⚠️⚠️ CAMPI OBBLIGATORI - DEVONO ESSERE ESTRATTI PER OGNI TRANSAZIONE ⚠️⚠️⚠️
    ═══════════════════════════════════════════════════════

    DEVI estrarre questi 5 campi per OGNI transazione di SPESA, indipendentemente dal formato CSV o dai nomi delle colonne:

    ┌─────────────────────────────────────────────────────┐
    │ 1. DATE (DATA) (OBBLIGATORIO)                       │
    └─────────────────────────────────────────────────────┘

       DOVE TROVARLO:
       • Cerca in QUALSIASI campo contenente: "data", "date", "valuta", "contabile", "operazione"
       • Intestazioni Italiane comuni: "Data", "Data valuta", "Data contabile", "DATA VALUTA", "DATA CONTABILE"

       FORMATO: **MANTIENI IL FORMATO ORIGINALE ESATTO** così come appare nei dati
       
       ⚠️ CRITICO: NON convertire o riformattare la data. Preserva ESATTAMENTE il formato originale.
       • Se la data è "15/10/2025" → usa "15/10/2025"
       • Se la data è "2025-10-15" → usa "2025-10-15"
       • Se la data è "15/10/25" → usa "15/10/25"

       STRATEGIA DI ESTRAZIONE:
       • Se esistono più date, preferisci "Data valuta" rispetto a "Data contabile".
       • Il formato italiano è di solito GG/MM/AAAA - converti in YYYY-MM-DD

       FALLBACK: Se non viene trovata alcuna data, usa la data corrente.

    ┌─────────────────────────────────────────────────────┐
    │ 2. AMOUNT (IMPORTO) (OBBLIGATORIO)                  │
    └─────────────────────────────────────────────────────┘

       DOVE TROVARLO:
       • Cerca in QUALSIASI campo contenente: "importo", "amount", "movimento", "uscite", "entrate", "dare", "avere"

       FORMATO: Numero decimale positivo (es. 45.50)

       STRATEGIA DI ESTRAZIONE:
       • **AMOUNT FINALE ESTRATTO:** Il valore numerico nel campo "amount" del JSON DEVE SEMPRE essere POSITIVO (valore assoluto).
       • Il formato italiano usa la virgola per i decimali: "45,50" → converti in 45.50

       FALLBACK: Se non viene trovato alcun importo, usa 0.00.

    ┌──────────────────────────────────────────────────────┐
    │ 3. ORIGINAL_AMOUNT (IMPORTO ORIGINALE) (OBBLIGATORIO)│
    └──────────────────────────────────────────────────────┘

       La rappresentazione ESATTA della stringa così come appare nei dati, mantenendo il segno originale (che dovrebbe essere negativo o senza segno ma associato a USCITE).

       NON modificare o riformattare - preserva esattamente la stringa originale.

    ┌────────────────────────────────────────────────────────────┐
    │ 4. MERCHANT (COMMERCIANTE) (OBBLIGATORIO) - CAMPO CRITICO  │
    └────────────────────────────────────────────────────────────┘

       DOVE TROVARLO:
       • Cerca in TUTTI i campi: "Causale", "Descrizione", "Concetto", "Descrizione operazione", "Osservazioni", "Note" e simili.

       STRATEGIA DI ESTRAZIONE:
       • Per pagamenti con carta, estrai il nome del commerciante (es. "ESSELUNGA").
       • IMPORTANTE: Se nella descrizione ci sono Addebiti o SDD, estrai il nome dell' ordinante/creditore, evita assolutamente il debitore. 
       • Rimuovi: "S.p.A.", "SRL", "presso", numeri di carta, codici.

       VALORI DI FALLBACK:
       • Bonifico bancario senza beneficiario → "Bonifico"
       • Prelievo bancomat → "Prelievo"

    ┌─────────────────────────────────────────────────────┐
    │ 5. DESCRIPTION (DESCRIZIONE) (OBBLIGATORIO)         │
    └─────────────────────────────────────────────────────┘

       La descrizione è solitamente un campo contente una string che spiega la transazione.

       STRATEGIA:
       • Usare direttamente la stringa
       • NON aggiungere dettagli

       ⚠️ NON lasciare MAI la descrizione vuota.

    ═══════════════════════════════════════════════════════
    GESTIONE DEI FALLIMENTI
    ═══════════════════════════════════════════════════════

    Se la categorizzazione è *estremamente* incerta:
    • **NON USARE** "Uncategorized", "Unkwown" eccetera.
    • **USA IL CAMPO FAILURE** .
    Se il commerciante non è possibile da individuare:
    • **NON USARE** "Unkwown" o simili.
    • **USA IL CAMPO FAILURE** .
    
    IMPORTANTE: DEVI comunque estrarre date, amount, original_amount, e description.
    
    Il seguente è un esempio di fallimento:
    {
        "transaction_id": "1201",
        "date": "2025-10-14",
        "category": "null",
        "merchant": "Negozio di Gianna",
        "amount": 12.50,
        "original_amount": "-12,50",
        "description": "Operazione Mastercard presso Negozio di Gianna"
        "failure": true
      }

    ═══════════════════════════════════════════════════════
    OUTPUT FORMAT
    ═══════════════════════════════════════════════════════

    Restituisci SOLO un array JSON con oggetti di categorizzazione.
    **DEVI ESCLUDERE DALL'OUTPUT JSON LE TRANSAZIONI CHE CORRISPONDONO ALLA REGOLA "IGNORA SALDI E ACCREDITI".**
    NON includere oggetti wrapper o testo esplicativo.
    Restituisci l'array JSON direttamente.

    FORMATO (Le categorie devono essere in ITALIANO):
    [
      {
        "transaction_id": "1200",
        "date": "2025-10-15",
        "category": "Alimentari",
        "merchant": "ESSELUNGA",
        "amount": 161.32,
        "original_amount": "-161,32",
        "description": "Addebito SDD CORE Esselunga S.p.A. ADDEB.FIDATY ORO",
        "applied_user_rule": null,
        "failure": False
      },
      {
        "transaction_id": "1201",
        "date": "2025-10-14",
        "category": "Ristoranti e Bar",
        "merchant": "FRAGESA",
        "amount": 46.50,
        "original_amount": "-46,50",
        "description": "Operazione Mastercard presso FRAGESA SRL"
      }
    ]

    ═══════════════════════════════════════════════════════
    TRANSAZIONI DA ANALIZZARE:
    ═══════════════════════════════════════════════════════

    1. TRANSACTION_ID: 1335
   RAW DATA:
   - USCITE: USCITE: 
   - CAUSALE: CAUSALE: 
   - ENTRATE: ENTRATE: -35,88
   - DATA VALUTA: DATA VALUTA: 
   - DATA CONTABILE: DATA CONTABILE: 30/09/2025
   - DESCRIZIONE OPERAZIONE: DESCRIZIONE OPERAZIONE: Saldo finale

2. TRANSACTION_ID: 1334
   RAW DATA:
   - USCITE: USCITE: -145,74
   - CAUSALE: CAUSALE: Addebito Diretto
   - ENTRATE: ENTRATE: 
   - DATA VALUTA: DATA VALUTA: 30/09/2025
   - DATA CONTABILE: DATA CONTABILE: 30/09/2025
   - DESCRIZIONE OPERAZIONE: DESCRIZIONE OPERAZIONE: Addebito SDD CORE Scad. 30/09/2025 Imp. 145.74 Creditor id. IT16TAD0000080050050154 REGIONE LOMBARDIA Id Mandato 1000000000000000058423048 Debitore MUSICCO GIOVANNA Rif. 

3. TRANSACTION_ID: 1333
   RAW DATA:
   - USCITE: USCITE: -24,60
   - CAUSALE: CAUSALE: Pagamento Carta
   - ENTRATE: ENTRATE: 
   - DATA VALUTA: DATA VALUTA: 28/09/2025
   - DATA CONTABILE: DATA CONTABILE: 30/09/2025
   - DESCRIZIONE OPERAZIONE: DESCRIZIONE OPERAZIONE: Operazione Mastercard del 28/09/2025 alle ore 19:06 con Carta xxxxxxxxxxxx7329 Div=EUR Importo in divisa=24.6 / Importo in Euro=24.6 presso A21AP - AUTOVIA PADAN - Transazione C-less

4. TRANSACTION_ID: 1332
   RAW DATA:
   - USCITE: USCITE: -1,60
   - CAUSALE: CAUSALE: Pagamento Carta
   - ENTRATE: ENTRATE: 
   - DATA VALUTA: DATA VALUTA: 28/09/2025
   - DATA CONTABILE: DATA CONTABILE: 30/09/2025
   - DESCRIZIONE OPERAZIONE: DESCRIZIONE OPERAZIONE: Operazione Mastercard del 28/09/2025 alle ore 16:59 con Carta xxxxxxxxxxxx7329 Div=EUR Importo in divisa=1.6 / Importo in Euro=1.6 presso HERMES 2004ADS Campog - Transazione C-less

5. TRANSACTION_ID: 1331
   RAW DATA:
   - USCITE: USCITE: -4,00
   - CAUSALE: CAUSALE: Pagamento Carta
   - ENTRATE: ENTRATE: 
   - DATA VALUTA: DATA VALUTA: 28/09/2025
   - DATA CONTABILE: DATA CONTABILE: 30/09/2025
   - DESCRIZIONE OPERAZIONE: DESCRIZIONE OPERAZIONE: Operazione Mastercard del 28/09/2025 alle ore 14:52 con Carta xxxxxxxxxxxx7329 Div=EUR Importo in divisa=4 / Importo in Euro=4 presso CHIOSCO DELL'ANGOLO DI - Transazione C-less

6. TRANSACTION_ID: 1330
   RAW DATA:
   - USCITE: USCITE: -26,50
   - CAUSALE: CAUSALE: Pagamento Carta
   - ENTRATE: ENTRATE: 
   - DATA VALUTA: DATA VALUTA: 28/09/2025
   - DATA CONTABILE: DATA CONTABILE: 30/09/2025
   - DESCRIZIONE OPERAZIONE: DESCRIZIONE OPERAZIONE: Operazione Mastercard del 28/09/2025 alle ore 14:22 con Carta xxxxxxxxxxxx7329 Div=EUR Importo in divisa=26.5 / Importo in Euro=26.5 presso CHIOSCO DELL'ANGOLO DI - Transazione C-less

7. TRANSACTION_ID: 1329
   RAW DATA:
   - USCITE: USCITE: -18,50
   - CAUSALE: CAUSALE: Pagamento Carta
   - ENTRATE: ENTRATE: 
   - DATA VALUTA: DATA VALUTA: 27/09/2025
   - DATA CONTABILE: DATA CONTABILE: 30/09/2025
   - DESCRIZIONE OPERAZIONE: DESCRIZIONE OPERAZIONE: Operazione Mastercard del 27/09/2025 alle ore 12:52 con Carta xxxxxxxxxxxx7329 Div=EUR Importo in divisa=18.5 / Importo in Euro=18.5 presso CHIOSCO DELL'ANGOLO DI - Transazione C-less

8. TRANSACTION_ID: 1328
   RAW DATA:
   - USCITE: USCITE: -17,40
   - CAUSALE: CAUSALE: Pagamento Carta
   - ENTRATE: ENTRATE: 
   - DATA VALUTA: DATA VALUTA: 27/09/2025
   - DATA CONTABILE: DATA CONTABILE: 30/09/2025
   - DESCRIZIONE OPERAZIONE: DESCRIZIONE OPERAZIONE: Operazione Mastercard del 27/09/2025 alle ore 08:32 con Carta xxxxxxxxxxxx7329 Div=EUR Importo in divisa=17.4 / Importo in Euro=17.4 presso LA RONDINE - SOCIETA' - Transazione C-less

9. TRANSACTION_ID: 1327
   RAW DATA:
   - USCITE: USCITE: -2,20
   - CAUSALE: CAUSALE: Addebito Diretto
   - ENTRATE: ENTRATE: 
   - DATA VALUTA: DATA VALUTA: 29/09/2025
   - DATA CONTABILE: DATA CONTABILE: 29/09/2025
   - DESCRIZIONE OPERAZIONE: DESCRIZIONE OPERAZIONE: Addebito SDD CORE Scad. 29/09/2025 Imp. 2.2 Creditor id. LU96ZZZ0000000000000000058 PayPal Europe S.a.r.l. et Cie S.C.A Id Mandato 54V22258E3N8U Debitore Giacomo Zanotti Rif. 1045083168164/PAYPAL

10. TRANSACTION_ID: 1326
   RAW DATA:
   - USCITE: USCITE: -64,47
   - CAUSALE: CAUSALE: Addebito Diretto
   - ENTRATE: ENTRATE: 
   - DATA VALUTA: DATA VALUTA: 29/09/2025
   - DATA CONTABILE: DATA CONTABILE: 29/09/2025
   - DESCRIZIONE OPERAZIONE: DESCRIZIONE OPERAZIONE: Addebito SDD CORE Scad. 29/09/2025 Imp. 64.47 Creditor id. LU96ZZZ0000000000000000058 PayPal Europe S.a.r.l. et Cie S.C.A Id Mandato 54V22258E3N8U Debitore Giacomo Zanotti Rif. 1045084628552/PAYPAL

11. TRANSACTION_ID: 1325
   RAW DATA:
   - USCITE: USCITE: 
   - CAUSALE: CAUSALE: Accredito Bonifico
   - ENTRATE: ENTRATE: +10,00
   - DATA VALUTA: DATA VALUTA: 29/09/2025
   - DATA CONTABILE: DATA CONTABILE: 29/09/2025
   - DESCRIZIONE OPERAZIONE: DESCRIZIONE OPERAZIONE: Bonifico N. 16940937202 BIC Ordinante INGBITD1XXX Data Ordine  Codifica Ordinante IT03E0347501605CC0012553485 Anagrafica Ordinante Gemma Musicco Note: Sacchetti asilo

12. TRANSACTION_ID: 1324
   RAW DATA:
   - USCITE: USCITE: -23,60
   - CAUSALE: CAUSALE: Pagamento Carta
   - ENTRATE: ENTRATE: 
   - DATA VALUTA: DATA VALUTA: 27/09/2025
   - DATA CONTABILE: DATA CONTABILE: 29/09/2025
   - DESCRIZIONE OPERAZIONE: DESCRIZIONE OPERAZIONE: Operazione Mastercard del 27/09/2025 alle ore 12:42 con Carta xxxxxxxxxxxx7329 Div=EUR Importo in divisa=23.6 / Importo in Euro=23.6 presso ASPIT BRESCIA OVEST  - - Transazione C-less

13. TRANSACTION_ID: 1323
   RAW DATA:
   - USCITE: USCITE: -17,30
   - CAUSALE: CAUSALE: Pagamento Carta
   - ENTRATE: ENTRATE: 
   - DATA VALUTA: DATA VALUTA: 27/09/2025
   - DATA CONTABILE: DATA CONTABILE: 29/09/2025
   - DESCRIZIONE OPERAZIONE: DESCRIZIONE OPERAZIONE: Operazione Mastercard del 27/09/2025 alle ore 12:13 con Carta xxxxxxxxxxxx7329 Div=EUR Importo in divisa=17.3 / Importo in Euro=17.3 presso STAZ.SERV. ESSO BEVANO - Transazione C-less

14. TRANSACTION_ID: 1322
   RAW DATA:
   - USCITE: USCITE: -7,42
   - CAUSALE: CAUSALE: Pagamento Carta
   - ENTRATE: ENTRATE: 
   - DATA VALUTA: DATA VALUTA: 26/09/2025
   - DATA CONTABILE: DATA CONTABILE: 28/09/2025
   - DESCRIZIONE OPERAZIONE: DESCRIZIONE OPERAZIONE: Operazione Mastercard del 26/09/2025 alle ore 10:50 con Carta xxxxxxxxxxxx7329 Div=EUR Importo in divisa=7.42 / Importo in Euro=7.42 presso FARMACIA FORNACI SRL - Transazione C-less

15. TRANSACTION_ID: 1321
   RAW DATA:
   - USCITE: USCITE: -10,64
   - CAUSALE: CAUSALE: Pagamento Carta
   - ENTRATE: ENTRATE: 
   - DATA VALUTA: DATA VALUTA: 26/09/2025
   - DATA CONTABILE: DATA CONTABILE: 28/09/2025
   - DESCRIZIONE OPERAZIONE: DESCRIZIONE OPERAZIONE: Operazione Mastercard del 26/09/2025 alle ore 08:34 con Carta xxxxxxxxxxxx7329 Div=EUR Importo in divisa=10.64 / Importo in Euro=10.64 presso FERRARINI SAS IDEA VER



    ═══════════════════════════════════════════════════════
    CHECKLIST FINALE PRIMA DI RISPONDERE:
    ═══════════════════════════════════════════════════════

    ✓ Ho controllato prima le regole utente, **inclusa la regola IGNORA SALDI e ACCREDITI**?
    ✓ Ho **escluso Saldi e Accrediti** dal JSON finale?
    ✓ OGNI transazione restante (solo spese) ha i 5 campi obbligatori estratti?
    ✓ Ho ASSOLUTAMENTE EVITATO "Uncategorized"?
    ✓ La categoria è della lista ESATTA consentita (e in ITALIANO)?
    ✓ La mia risposta è SOLO l'array JSON (senza markdown, senza testo)?

    RISPONDI SOLO CON L'ARRAY JSON:
        """<|MERGE_RESOLUTION|>--- conflicted
+++ resolved
@@ -4,21 +4,7 @@
 import re
 from dataclasses import dataclass
 from typing import Any
-<<<<<<< HEAD
-
-try:
-    from google import genai
-except ImportError:
-    try:
-        from google import generativeai as genai
-    except ImportError as e:
-        raise ImportError(
-            "Google Generative AI package not found. "
-            "Please install it with: pip install google-generativeai"
-        ) from e
-=======
 from google import genai
->>>>>>> eb8ad799
 
 
 def get_api_key() -> str:
@@ -259,7 +245,7 @@
 
     REGOLE DI CORRISPONDENZA CATEGORIA:
     • Usa il nome ESATTO della categoria come mostrato sopra
-
+    
     ⚠️ CRITICO: **NON DEVI USARE "Uncategorized".** DEVI assegnare la categoria più probabile basandoti sulla descrizione.
     NON inventare MAI un nuovo nome di categoria non presente nella lista sopra.
 
@@ -287,7 +273,7 @@
        • Intestazioni Italiane comuni: "Data", "Data valuta", "Data contabile", "DATA VALUTA", "DATA CONTABILE"
 
        FORMATO: **MANTIENI IL FORMATO ORIGINALE ESATTO** così come appare nei dati
-
+       
        ⚠️ CRITICO: NON convertire o riformattare la data. Preserva ESATTAMENTE il formato originale.
        • Se la data è "15/10/2025" → usa "15/10/2025"
        • Se la data è "2025-10-15" → usa "2025-10-15"
@@ -360,9 +346,9 @@
     Se il commerciante non è possibile da individuare:
     • **NON USARE** "Unkwown" o simili.
     • **USA IL CAMPO FAILURE** .
-
+    
     IMPORTANTE: DEVI comunque estrarre date, amount, original_amount, e description.
-
+    
     Il seguente è un esempio di fallimento:
     {{
         "transaction_id": "1201",
