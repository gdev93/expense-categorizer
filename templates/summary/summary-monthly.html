{% extends "main/index.html" %}
{% load static %}

{% block extra_css %}
    <link rel="stylesheet" href="{% static 'css/list.css' %}">
    <link rel="stylesheet" href="{% static 'css/pagination.css' %}">
    <link rel="stylesheet" href="{% static 'css/layout.css' %}">
    <link rel="stylesheet" href="{% static 'css/filters.css' %}">
    <link rel="stylesheet" href="{% static 'css/summary.css' %}">
    <link rel="stylesheet" href="{% static 'css/summary-card.css' %}">
    <link rel="stylesheet" href="{% static 'css/transactions.css' %}">
{% endblock extra_css %}

{% block content %}
    <div class="container mt-2">
        {% include "components/header-with-year-select.html" with icon="🗓️" title="Riepilogo Mensile" %}

        {% if months %}
            {% for month in months %}
                {% if month.is_current %}
                    <header class="month-header">
                        <h2>
                            {% if month.display_name %}
                                {{ month.display_name }}
                            {% elif month.date %}
                                {{ month.date|date:"F" }}
                            {% else %}
                                Mese {{ month.month_number }}
                            {% endif %}
                        </h2>
                        {% if month.date %}
                            <span class="subtitle">
                                {{ month.date|date:"F Y" }}
                            </span>
                        {% else %}
                            <span class="subtitle">
                                {{ selected_year }}
                            </span>
                        {% endif %}
                    </header>

                    <div class="summary">
                        {% include "components/summary-card.html" with icon="💸" label="Totale spese" value=month.total_spending subtext="" change_class="neutral" %}
                        {% include "components/summary-card.html" with icon="💰" label="Totale entrate" value=month.total_income subtext="" change_class="neutral" %}
                        {% include "components/summary-card.html" with icon="📈" label="Risparmi" value=month.total_savings subtext="" change_class="neutral" %}
                    </div>

                    <div class="quick-actions"
                         style="display: flex; gap: 12px; margin-top: 24px; margin-bottom: 32px; flex-wrap: wrap;">
                        <a href="#" class="btn btn-primary"
                           style="flex: 1; min-width: 200px; display: flex; align-items: center; justify-content: center; gap: 8px;">
                            <span style="font-size: 1.2em;">➕</span>
                            <span>Nuova Spesa</span>
                        </a>
                        <a href="{% url 'new_transaction_income' %}?selected_month={{ selected_month_number }}" class="btn btn-success"
                           style="flex: 1; min-width: 200px; display: flex; align-items: center; justify-content: center; gap: 8px;">
                            <span style="font-size: 1.2em;">💰</span>
                            <span>Nuova Entrata</span>
                        </a>
                    </div>

                    <h2 class="mb-3">📊 Riepilogo per Categoria</h2>
                    {% if category_monthly_summaries %}
                        <div class="data-list">
<<<<<<< HEAD
                            {% for transaction in expenses %}
                                <div class="data-list-item" onclick="window.location.href='{% url 'transaction_detail' transaction.id %}';" style="cursor: pointer;">
=======
                            {% for summary in category_monthly_summaries %}
                                <div class="data-list-item" style="cursor: default;">
>>>>>>> 49a4f411
                                    <div class="transaction-main">
                                        <div class="transaction-merchant">
                                            {{ summary.category_name|default:"Categoria Sconosciuta" }}
                                        </div>
                                    </div>

                                    <div class="transaction-meta">
                                        <div class="transaction-amount">
                                            €{{ summary.total_amount|floatformat:2 }}
                                        </div>
                                    </div>
                                </div>
                            {% endfor %}
                        </div>
                        {% else %}
                        <p>Nessun riepilogo per categoria per questo mese.</p>
                    {% endif %}

<<<<<<< HEAD
                    <!-- Income Section -->
                    <h2 class="mb-3">💰 Entrate</h2>
                    {% if income %}
                        <div class="data-list">
                            {% for transaction in income %}
                                <div class="data-list-item" onclick="window.location.href='{% url 'transaction_detail' transaction.id %}';" style="cursor: pointer;">
                                    <div class="transaction-main">
                                        <div class="transaction-date">
                                            📅 {{ transaction.transaction_date|date:"d/m/Y" }}
                                        </div>
                                        <div class="transaction-merchant">
                                            {{ transaction.merchant.name|default:"Merchant Sconosciuto" }}
                                        </div>
                                        {% if transaction.description %}
                                            <div class="transaction-description"
                                                 title="{{ transaction.description }}">
                                                {{ transaction.description|truncatewords:15 }}
                                            </div>
                                        {% endif %}
                                    </div>

                                    <div class="transaction-meta">
                                        {% if transaction.category %}
                                            <span class="transaction-category">
                                                    {{ transaction.category.name }}
                                                </span>
                                        {% endif %}

                                        <div class="transaction-amount">
                                            €{{ transaction.amount|floatformat:2 }}
                                        </div>
                                    </div>
                                </div>
                            {% endfor %}
                        </div>
                        <!-- Pagination for Income -->
                        <div class="pagination">
                            {% if income.has_previous %}
                                <a href="?selected_year={{ selected_year }}&selected_month={{ selected_month_number }}&income_page=

                                        {{ income.previous_page_number }}{% if expense_page %}&expense_page={{ expense_page }}{% endif %}">Precedente</a>
                            {% else %}
                                <span class="disabled">Precedente</span>
                            {% endif %}
                            <span class="current">Pagina {{ income.number }} di {{ income.paginator.num_pages }}</span>
                            {% if income.has_next %}
                                <a href="?selected_year={{ selected_year }}&selected_month={{ selected_month_number }}&income_page=

                                        {{ income.next_page_number }}{% if expense_page %}&expense_page={{ expense_page }}{% endif %}">Successiva</a>
                            {% else %}
                                <span class="disabled">Successiva</span>
                            {% endif %}
                        </div>
                    {% else %}
                        <p>Nessuna entrata per questo mese.</p>
=======
>>>>>>> 49a4f411
                    {% endif %}
            {% endfor %}

            <section class="other-months">
                    <h2 class="mb-3">📊 Altri mesi</h2>
                    <div class="data-list">
                        {% for month in months %}
                            {% if not month.is_current %}
                                <div class="data-list-item" onclick="window.location.href='{% url 'monthly_summary' %}?selected_month={{ month.month_number }}&selected_year={{ selected_year }}';" style="cursor: pointer;">
                                    {% include "summary/components/month-info-list-item.html" %}
                                </div>
                            {% endif %}
                        {% endfor %}
                    </div>
                </section>
        {% else %}
            <div class="empty-state">
                <div class="empty-state-icon">📊</div>
                <h3>Nessun dato disponibile</h3>
                <p>
                    Non ci sono transazioni per l'anno selezionato.
                    Prova a scegliere un altro anno o ad importare nuove spese.
                </p>
            </div>
        {% endif %}
    </div>
{% endblock content %}<|MERGE_RESOLUTION|>--- conflicted
+++ resolved
@@ -62,13 +62,8 @@
                     <h2 class="mb-3">📊 Riepilogo per Categoria</h2>
                     {% if category_monthly_summaries %}
                         <div class="data-list">
-<<<<<<< HEAD
-                            {% for transaction in expenses %}
-                                <div class="data-list-item" onclick="window.location.href='{% url 'transaction_detail' transaction.id %}';" style="cursor: pointer;">
-=======
                             {% for summary in category_monthly_summaries %}
                                 <div class="data-list-item" style="cursor: default;">
->>>>>>> 49a4f411
                                     <div class="transaction-main">
                                         <div class="transaction-merchant">
                                             {{ summary.category_name|default:"Categoria Sconosciuta" }}
@@ -87,64 +82,6 @@
                         <p>Nessun riepilogo per categoria per questo mese.</p>
                     {% endif %}
 
-<<<<<<< HEAD
-                    <!-- Income Section -->
-                    <h2 class="mb-3">💰 Entrate</h2>
-                    {% if income %}
-                        <div class="data-list">
-                            {% for transaction in income %}
-                                <div class="data-list-item" onclick="window.location.href='{% url 'transaction_detail' transaction.id %}';" style="cursor: pointer;">
-                                    <div class="transaction-main">
-                                        <div class="transaction-date">
-                                            📅 {{ transaction.transaction_date|date:"d/m/Y" }}
-                                        </div>
-                                        <div class="transaction-merchant">
-                                            {{ transaction.merchant.name|default:"Merchant Sconosciuto" }}
-                                        </div>
-                                        {% if transaction.description %}
-                                            <div class="transaction-description"
-                                                 title="{{ transaction.description }}">
-                                                {{ transaction.description|truncatewords:15 }}
-                                            </div>
-                                        {% endif %}
-                                    </div>
-
-                                    <div class="transaction-meta">
-                                        {% if transaction.category %}
-                                            <span class="transaction-category">
-                                                    {{ transaction.category.name }}
-                                                </span>
-                                        {% endif %}
-
-                                        <div class="transaction-amount">
-                                            €{{ transaction.amount|floatformat:2 }}
-                                        </div>
-                                    </div>
-                                </div>
-                            {% endfor %}
-                        </div>
-                        <!-- Pagination for Income -->
-                        <div class="pagination">
-                            {% if income.has_previous %}
-                                <a href="?selected_year={{ selected_year }}&selected_month={{ selected_month_number }}&income_page=
-
-                                        {{ income.previous_page_number }}{% if expense_page %}&expense_page={{ expense_page }}{% endif %}">Precedente</a>
-                            {% else %}
-                                <span class="disabled">Precedente</span>
-                            {% endif %}
-                            <span class="current">Pagina {{ income.number }} di {{ income.paginator.num_pages }}</span>
-                            {% if income.has_next %}
-                                <a href="?selected_year={{ selected_year }}&selected_month={{ selected_month_number }}&income_page=
-
-                                        {{ income.next_page_number }}{% if expense_page %}&expense_page={{ expense_page }}{% endif %}">Successiva</a>
-                            {% else %}
-                                <span class="disabled">Successiva</span>
-                            {% endif %}
-                        </div>
-                    {% else %}
-                        <p>Nessuna entrata per questo mese.</p>
-=======
->>>>>>> 49a4f411
                     {% endif %}
             {% endfor %}
 
